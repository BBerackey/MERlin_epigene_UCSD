import pandas
import numpy as np
import cv2
from skimage.measure import regionprops

from merlin.core import analysistask
from merlin.util import filter


class SumSignal(analysistask.ParallelAnalysisTask):

    """
    An analysis task that calculates the signal intensity within the boundaries
    of a cell for all rounds not used in the codebook, useful for measuring
    RNA species that were stained individually.
    """

    def __init__(self, dataSet, parameters=None, analysisName=None):
        super().__init__(dataSet, parameters, analysisName)

        if 'apply_highpass' not in self.parameters:
            self.parameters['apply_highpass'] = True
        if 'highpass_sigma' not in self.parameters:
            self.parameters['highpass_sigma'] = 5
        if 'z_index' not in self.parameters:
            self.parameters['z_index'] = 0

        if self.parameters['z_index'] >= len(self.dataSet.get_z_positions()):
            raise analysistask.InvalidParameterException(
                'Invalid z_index specified for %s. (%i > %i)'
                % (self.analysisName, self.parameters['z_index'],
                   len(self.dataSet.get_z_positions())))

        self.highpass = str(self.parameters['apply_highpass']).upper() == 'TRUE'
        self.alignTask = self.dataSet.load_analysis_task(
            self.parameters['global_align_task'])

    def fragment_count(self):
        return len(self.dataSet.get_fovs())

    def get_estimated_memory(self):
        return 2048

    def get_estimated_time(self):
        return 1

    def get_dependencies(self):
        return [self.parameters['warp_task'],
                self.parameters['segment_task'],
                self.parameters['global_align_task']]

    def _extract_signal(self, cells, inputImage, zIndex) -> pandas.DataFrame:
        cellCoords = []
        for cell in cells:
            regions = cell.get_boundaries()[zIndex]
            if len(regions) == 0:
                cellCoords.append([])
            else:
                pixels = []
                for region in regions:
                    coords = region.exterior.coords.xy
                    xyZip = list(zip(coords[0].tolist(), coords[1].tolist()))
                    pixels.append(np.array(
                                self.alignTask.global_coordinates_to_fov(
                                    cell.get_fov(), xyZip)))
                cellCoords.append(pixels)

        cellIDs = [str(cells[x].get_feature_id()) for x in range(len(cells))]
        mask = np.zeros(inputImage.shape, np.uint8)
        for i, cell in enumerate(cellCoords):
            cv2.drawContours(mask, [cell], -1, i+1, -1)
        propsDict = {x.label: x for x in regionprops(mask, inputImage)}
        propsOut = pandas.DataFrame(
            data=[(propsDict[k].intensity_image.sum(),
                   propsDict[k].filled_area)
                  if k in propsDict else (0, 0)
<<<<<<< HEAD
                  for k in range(1, len(cellCoords)+1)],
=======
                  for k in range(1, len(cellCoords) + 1)],
>>>>>>> 796505e2
            index=cellIDs,
            columns=['Intensity', 'Pixels'])
        return propsOut

    def _get_sum_signal(self, fov, channels, zIndex):

        fTask = self.dataSet.load_analysis_task(self.parameters['warp_task'])
        sTask = self.dataSet.load_analysis_task(self.parameters['segment_task'])

        cells = sTask.get_feature_database().read_features(fov)

        signals = []
        for ch in channels:
            img = fTask.get_aligned_image(fov, ch, zIndex)
            if self.highpass:
                img = filter.high_pass_filter(
                    img, self.parameters['highpass_sigma'])
            signals.append(self._extract_signal(cells, img,
                                                zIndex).iloc[:, [0]])

        # adding num of pixels
        signals.append(self._extract_signal(cells, img, zIndex).iloc[:, [1]])

        compiledSignal = pandas.concat(signals, 1)
        compiledSignal.columns = channels+['Pixels']

        return compiledSignal

    def get_sum_signals(self, fov: int = None) -> pandas.DataFrame:
        """Retrieve the sum signals calculated from this analysis task.

        Args:
            fov: the fov to get the sum signals for. If not specified, the
                sum signals for all fovs are returned.

        Returns:
            A pandas data frame containing the sum signal information.
        """
        if fov is None:
            return pandas.concat(
                [self.get_sum_signals(fov) for fov in self.dataSet.get_fovs()]
            )

        return self.dataSet.load_dataframe_from_csv(
            'sequential_signal', self.get_analysis_name(),
            fov, 'signals', index_col=0)

    def _run_analysis(self, fragmentIndex):
        zIndex = int(self.parameters['z_index'])
        channels, geneNames = self.dataSet.get_data_organization()\
            .get_sequential_rounds()

        fovSignal = self._get_sum_signal(fragmentIndex, channels, zIndex)
        normSignal = fovSignal.iloc[:, :-1].div(fovSignal.loc[:, 'Pixels'], 0)
        normSignal.columns = geneNames

        self.dataSet.save_dataframe_to_csv(
                normSignal, 'sequential_signal', self.get_analysis_name(),
                fragmentIndex, 'signals')


class ExportSumSignals(analysistask.AnalysisTask):
    def __init__(self, dataSet, parameters=None, analysisName=None):
        super().__init__(dataSet, parameters, analysisName)

    def get_estimated_memory(self):
        return 2048

    def get_estimated_time(self):
        return 5

    def get_dependencies(self):
        return [self.parameters['sequential_task']]

    def return_exported_data(self):
        kwargs = {'index_col': 0}
        return self.dataSet.load_dataframe_from_csv(
            'sequential_sum_signals', analysisTask=self.analysisName, **kwargs)

    def _run_analysis(self):
        sTask = self.dataSet.load_analysis_task(
                    self.parameters['sequential_task'])
        signals = sTask.get_sum_signals()

        self.dataSet.save_dataframe_to_csv(
                    signals, 'sequential_sum_signals',
                    self.get_analysis_name())<|MERGE_RESOLUTION|>--- conflicted
+++ resolved
@@ -74,11 +74,7 @@
             data=[(propsDict[k].intensity_image.sum(),
                    propsDict[k].filled_area)
                   if k in propsDict else (0, 0)
-<<<<<<< HEAD
-                  for k in range(1, len(cellCoords)+1)],
-=======
                   for k in range(1, len(cellCoords) + 1)],
->>>>>>> 796505e2
             index=cellIDs,
             columns=['Intensity', 'Pixels'])
         return propsOut
