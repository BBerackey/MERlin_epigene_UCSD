--- conflicted
+++ resolved
@@ -368,10 +368,7 @@
             for i in self.fragment_list():
                 if self.is_error(i):
                     return True
-<<<<<<< HEAD
-
-=======
->>>>>>> f58a3b5f
+
             return False
         else:
             return self.dataSet.check_analysis_error(self, fragmentName)
@@ -398,10 +395,7 @@
             for i in self.fragment_list():
                 if self.is_started(i):
                     return True
-<<<<<<< HEAD
-
-=======
->>>>>>> f58a3b5f
+
             return False
         else:
             return self.dataSet.check_analysis_started(self, fragmentName)
